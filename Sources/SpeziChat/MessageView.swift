--- conflicted
+++ resolved
@@ -26,38 +26,19 @@
 ///     }
 /// }
 /// ```
-public struct MessageView<Content: View>: View {
+public struct MessageView: View {
     /// Contains default values of configurable properties of the ``MessageView``.
     public enum Defaults {
         /// ``ChatEntity`` ``ChatEntity/Role``s that should be hidden by default
-<<<<<<< HEAD
-        public static var hideMessagesWithRoles: Set<ChatEntity.Role> {
-            [.system, .function]
-        }
-=======
         public static let hideMessagesWithRoles: Set<ChatEntity.Role> = [
             .system,
             .function(name: "")     // Need to state a dummy associated value of the `ChatEntity/Role/function` case
         ]
->>>>>>> d5cc5d50
     }
     
     
     private let chat: ChatEntity
     private let hideMessagesWithRoles: Set<ChatEntity.Role>
-<<<<<<< HEAD
-    private let content: Content?
-    
-    private var foregroundColor: Color {
-        chat.alignment == .leading ? .primary : .white
-    }
-    
-    private var backgroundColor: Color {
-        chat.alignment == .leading ? Color(.secondarySystemBackground) : .accentColor
-    }
-=======
->>>>>>> d5cc5d50
-    
     
     public var body: some View {
         // Compare raw value of `ChatEntity/Role`s as associated values present
@@ -66,28 +47,8 @@
                 if chat.alignment == .trailing {
                     Spacer(minLength: 32)
                 }
-<<<<<<< HEAD
-                content
-                    .multilineTextAlignment(multilineTextAllignment)
-                    .frame(idealWidth: .infinity)
-                    .padding(.horizontal, 10)
-                    .padding(.vertical, 8)
-                    .foregroundColor(foregroundColor)
-                    .background(backgroundColor)
-                    .clipShape(RoundedRectangle(cornerRadius: 16))
-                    .overlay(
-                        Image(systemName: "arrowtriangle.left.fill")
-                            .accessibilityHidden(true)
-                            .foregroundColor(backgroundColor)
-                            .rotationEffect(arrowRotation)
-                            .offset(x: arrowAllignment),
-                        alignment: chat.alignment == .leading ? .bottomLeading : .bottomTrailing
-                    )
-                    .padding(.horizontal, 4)
-=======
                 Text(chat.content)
                     .chatMessageStyle(alignment: chat.alignment)
->>>>>>> d5cc5d50
                 if chat.alignment == .leading {
                     Spacer(minLength: 32)
                 }
@@ -99,38 +60,20 @@
     /// - Parameters:
     ///   - chat: The chat message that should be displayed.
     ///   - hideMessagesWithRoles: If .system and/or .function messages should be hidden from the chat overview.
-    public init(_ chat: ChatEntity, hideMessagesWithRoles: Set<ChatEntity.Role> = MessageView.Defaults.hideMessagesWithRoles) where Content == Text {
+    public init(_ chat: ChatEntity, hideMessagesWithRoles: Set<ChatEntity.Role> = MessageView.Defaults.hideMessagesWithRoles) {
         self.chat = chat
         self.hideMessagesWithRoles = hideMessagesWithRoles
-        self.content = Text(chat.content)
     }
 }
-
-extension MessageView {
-    init(_ chat: ChatEntity, @ViewBuilder content: () -> Content) {
-        self.chat = chat
-        self.hideMessagesWithRoles = MessageView.Defaults.hideMessagesWithRoles
-        self.content = content()
-    }
-}
-
 
 #Preview {
     ScrollView {
         VStack {
-<<<<<<< HEAD
-            MessageView<Text>(ChatEntity(role: .system, content: "System Message!"), hideMessagesWithRoles: [])
-            MessageView<Text>(ChatEntity(role: .system, content: "System Message (hidden)!"))
-            MessageView<Text>(ChatEntity(role: .function, content: "Function Message!"), hideMessagesWithRoles: [.system])
-            MessageView<Text>(ChatEntity(role: .user, content: "User Message!"))
-            MessageView<Text>(ChatEntity(role: .assistant, content: "Assistant Message!"))
-=======
             MessageView(ChatEntity(role: .system, content: "System Message!"), hideMessagesWithRoles: [])
             MessageView(ChatEntity(role: .system, content: "System Message (hidden)!"))
             MessageView(ChatEntity(role: .function(name: "test_function"), content: "Function Message!"), hideMessagesWithRoles: [.system])
             MessageView(ChatEntity(role: .user, content: "User Message!"))
             MessageView(ChatEntity(role: .assistant, content: "Assistant Message!"))
->>>>>>> d5cc5d50
         }
         .padding()
     }
