//
// This source file is part of the Stanford Spezi open source project
//
// SPDX-FileCopyrightText: 2023 Stanford University and the project authors (see CONTRIBUTORS.md)
//
// SPDX-License-Identifier: MIT
//

import SwiftUI


/// Provides a basic reusable chat view which includes a message input field. The input can be either typed out via the iOS keyboard or provided as voice input and transcribed into written text.
///
/// The actual content of the ``ChatView`` is defined by a ``Chat``, which contains an ordered array of ``ChatEntity``s representing the individual messages within the ``ChatView``.
/// The ``Chat`` is passed to the ``ChatView`` as a SwiftUI `Binding`, which enables modification of the ``Chat`` from outside of the view, for example via a SwiftUI `.onChange()` `View` modifier.
///
/// ### Usage
///
/// A minimal example of the ``ChatView`` can be found below.
/// Ensure that the `ChatTestView` is wrapped within a SwiftUI `NavigationStack` in order to specify the `.navigationTitle()` view modifier.
///
/// ```swift
/// struct ChatTestView: View {
///     @State private var chat: Chat = [
///         ChatEntity(role: .assistant, content: "Assistant Message!")
///     ]
///
///     var body: some View {
///         ChatView($chat)
///             .navigationTitle("SpeziChat")
///     }
/// }
/// ```
///
/// ### Export of Chat
///
/// The ``ChatView`` provides functionality to export the visualized ``Chat`` as a PDF document, JSON representation, or textual UTF-8 file (see ``ChatView/ChatExportFormat``).
/// The export is enabled via an iOS-typical Share Sheet (also called Activity View: https://developer.apple.com/design/human-interface-guidelines/activity-views)
/// that is trigged by a click on the Share `Botton` in the `.toolbar()`.
///
/// A minimal example enabling the export of the ``Chat`` as a PDF document looks like the following.
/// Ensure that the `ChatExportTestView` is wrapped within a SwiftUI `NavigationStack`.
///
/// ```swift
/// struct ChatExportTestView: View {
///     @State private var chat: Chat = [
///         // ...
///     ]
///
///     var body: some View {
///         ChatView($chat, exportFormat: .pdf)
///             .navigationTitle("SpeziChat")
///     }
/// }
/// ```
public struct ChatView: View {
    @Binding var chat: Chat
<<<<<<< HEAD
    @Binding var disableInput: Bool
    @Binding var displayTypingIndicator: Bool
=======
    var disableInput: Bool
    let exportFormat: ChatExportFormat?
>>>>>>> d5cc5d50
    let messagePlaceholder: String?
    
    @State var messageInputHeight: CGFloat = 0
    @State private var showShareSheet = false
    
    
    public var body: some View {
        ZStack {
            VStack {
                MessagesView($chat, displayTypingIndicator: $displayTypingIndicator, bottomPadding: $messageInputHeight)
                    .gesture(
                        TapGesture().onEnded {
                            UIApplication.shared.sendAction(
                                #selector(UIResponder.resignFirstResponder),
                                to: nil,
                                from: nil,
                                for: nil
                            )
                        }
                    )
            }
            VStack {
                Spacer()
                MessageInputView($chat, messagePlaceholder: messagePlaceholder)
                    .disabled(disableInput)
                    .onPreferenceChange(MessageInputViewHeightKey.self) { newValue in
                        messageInputHeight = newValue
                    }
            }
        }
        .toolbar {
            ToolbarItem(placement: .topBarTrailing) {
                Button(action: {
                    showShareSheet = true
                }) {
                    Image(systemName: "square.and.arrow.up")
                        .accessibilityLabel(Text("EXPORT_CHAT_BUTTON", bundle: .module))
                        .opacity(exportEnabled ? 1.0 : 0.0)
                        .scaleEffect(exportEnabled ? 1.0 : 0.8)
                        .animation(.easeInOut, value: exportEnabled)
                        .disabled(!exportEnabled)
                }
            }
        }
        .sheet(isPresented: $showShareSheet) {
            if let exportedChatData, let exportFormat {
                ShareSheet(sharedItem: exportedChatData, sharedItemType: exportFormat)
                    .presentationDetents([.medium])
            } else {
                ProgressView()
                    .padding()
                    .presentationDetents([.medium])
            }
        }
    }
    
    private var exportEnabled: Bool {
        exportFormat != nil && !chat.isEmpty
    }
    
    
    /// - Parameters:
    ///   - chat: The chat that should be displayed.
    ///   - disableInput: Flag if the input view should be disabled.
<<<<<<< HEAD
    ///   - displayTypingIndicator: Flag if the "three dots" animation should be rendered to indicate pending assistant message.
    ///   - messagePlaceholder: Placeholder text that should be added in the input field.
    public init(
        _ chat: Binding<Chat>,
        disableInput: Binding<Bool> = .constant(false),
        displayTypingIndicator: Binding<Bool> = .constant(false),
        messagePlaceholder: String? = nil
    ) {
        self._chat = chat
        self._disableInput = disableInput
        self._displayTypingIndicator = displayTypingIndicator
=======
    ///   - exportFormat: If specified, enables the export of the ``Chat`` displayed in the ``ChatView`` via a share sheet in various formats defined in ``ChatView/ChatExportFormat``.
    ///   - messagePlaceholder: Placeholder text that should be added in the input field.
    public init(
        _ chat: Binding<Chat>,
        disableInput: Bool = false,
        exportFormat: ChatExportFormat? = nil,
        messagePlaceholder: String? = nil
    ) {
        self._chat = chat
        self.disableInput = disableInput
        self.exportFormat = exportFormat
>>>>>>> d5cc5d50
        self.messagePlaceholder = messagePlaceholder
    }
}


#Preview {
    ChatView(.constant(
        [
            ChatEntity(role: .system, content: "System Message!"),
            ChatEntity(role: .system, content: "System Message (hidden)!"),
            ChatEntity(role: .user, content: "User Message!"),
            ChatEntity(role: .assistant, content: "Assistant Message!"),
            ChatEntity(role: .function(name: "test_function"), content: "Function Message!")
        ]
    ), displayTypingIndicator: .constant(true))
}<|MERGE_RESOLUTION|>--- conflicted
+++ resolved
@@ -55,13 +55,9 @@
 /// ```
 public struct ChatView: View {
     @Binding var chat: Chat
-<<<<<<< HEAD
-    @Binding var disableInput: Bool
-    @Binding var displayTypingIndicator: Bool
-=======
+    // @Binding var displayTypingIndicator: Bool
     var disableInput: Bool
     let exportFormat: ChatExportFormat?
->>>>>>> d5cc5d50
     let messagePlaceholder: String?
     
     @State var messageInputHeight: CGFloat = 0
@@ -71,7 +67,7 @@
     public var body: some View {
         ZStack {
             VStack {
-                MessagesView($chat, displayTypingIndicator: $displayTypingIndicator, bottomPadding: $messageInputHeight)
+                MessagesView($chat, displayTypingIndicator: .constant(false), bottomPadding: $messageInputHeight)
                     .gesture(
                         TapGesture().onEnded {
                             UIApplication.shared.sendAction(
@@ -126,19 +122,6 @@
     /// - Parameters:
     ///   - chat: The chat that should be displayed.
     ///   - disableInput: Flag if the input view should be disabled.
-<<<<<<< HEAD
-    ///   - displayTypingIndicator: Flag if the "three dots" animation should be rendered to indicate pending assistant message.
-    ///   - messagePlaceholder: Placeholder text that should be added in the input field.
-    public init(
-        _ chat: Binding<Chat>,
-        disableInput: Binding<Bool> = .constant(false),
-        displayTypingIndicator: Binding<Bool> = .constant(false),
-        messagePlaceholder: String? = nil
-    ) {
-        self._chat = chat
-        self._disableInput = disableInput
-        self._displayTypingIndicator = displayTypingIndicator
-=======
     ///   - exportFormat: If specified, enables the export of the ``Chat`` displayed in the ``ChatView`` via a share sheet in various formats defined in ``ChatView/ChatExportFormat``.
     ///   - messagePlaceholder: Placeholder text that should be added in the input field.
     public init(
@@ -150,8 +133,9 @@
         self._chat = chat
         self.disableInput = disableInput
         self.exportFormat = exportFormat
->>>>>>> d5cc5d50
         self.messagePlaceholder = messagePlaceholder
+        self.showShareSheet = false
+        self.messageInputHeight = 0.0
     }
 }
 
@@ -165,5 +149,5 @@
             ChatEntity(role: .assistant, content: "Assistant Message!"),
             ChatEntity(role: .function(name: "test_function"), content: "Function Message!")
         ]
-    ), displayTypingIndicator: .constant(true))
+    ))
 }